# Default values for helm.
# This is a YAML-formatted file.
# Declare variables to be passed into your templates.

replicaCount: 1

image:
  repository: apachecustos/${artifactId}
  tag: "${project.version}"
  pullPolicy: Always

imagePullSecrets: []
nameOverride: ""
fullnameOverride: ""

serviceAccount:
  # Specifies whether a service account should be created
  create: true
  # The name of the service account to use.
  # If not set and create is true, a name is generated using the fullname template
  name: ${artifactId}

podSecurityContext: {}
  # fsGroup: 2000

securityContext: {}
  # capabilities:
  #   drop:
  #   - ALL
  # readOnlyRootFilesystem: true
  # runAsNonRoot: true
  # runAsUser: 1000

service:
  type: ClusterIP
  port: 8080
  gRPCPort: 7000

ingress:
  enabled: false
  annotations: {}
    # kubernetes.io/ingress.class: nginx
    # kubernetes.io/tls-acme: "true"
  hosts:
    - host: chart-example.local
      paths: []

  tls: []
  #  - secretName: chart-example-tls
  #    hosts:
  #      - chart-example.local

resources:
  # We usually recommend not to specify default resources and to leave this as a conscious
  # choice for the user. This also increases chances charts run on environments with little
  # resources, such as Minikube. If you do want to specify resources, uncomment the following
  # lines, adjust them as necessary, and remove the curly braces after 'resources:'.
   limits:
  #   cpu: 100m
<<<<<<< HEAD
   #    memory: 150Mi
   requests:
  #   cpu: 100m
  #     memory: 150Mi
=======
       memory: 250Mi
   requests:
  #   cpu: 100m
       memory: 250Mi
>>>>>>> f3b96e9f

nodeSelector:
    custosServiceWorker: "enabled"

tolerations: []

affinity: {}

rollingUpdate:
  maxSurge: 1
  maxUnavailable: 25%

readinessProbe:
  initialDelaySeconds: 5
  periodSeconds: 1
  successThreshold: 1<|MERGE_RESOLUTION|>--- conflicted
+++ resolved
@@ -7,7 +7,7 @@
 image:
   repository: apachecustos/${artifactId}
   tag: "${project.version}"
-  pullPolicy: Always
+  pullPolicy: IfNotPresent
 
 imagePullSecrets: []
 nameOverride: ""
@@ -57,17 +57,10 @@
   # lines, adjust them as necessary, and remove the curly braces after 'resources:'.
    limits:
   #   cpu: 100m
-<<<<<<< HEAD
-   #    memory: 150Mi
-   requests:
-  #   cpu: 100m
-  #     memory: 150Mi
-=======
        memory: 250Mi
    requests:
   #   cpu: 100m
        memory: 250Mi
->>>>>>> f3b96e9f
 
 nodeSelector:
     custosServiceWorker: "enabled"
