# Default values for helm.
# This is a YAML-formatted file.
# Declare variables to be passed into your templates.

replicaCount: 1

image:
  repository: apachecustos/${artifactId}
<<<<<<< HEAD
  tag: ${project.version}
  pullPolicy: IfNotPresent
=======
  tag: "${project.version}"
  pullPolicy: Always
>>>>>>> 747ef34d

imagePullSecrets: []
nameOverride: ""
fullnameOverride: ""

serviceAccount:
  # Specifies whether a service account should be created
  create: true
  # The name of the service account to use.
  # If not set and create is true, a name is generated using the fullname template
  name: ${artifactId}

podSecurityContext: {}
  # fsGroup: 2000

securityContext: {}
  # capabilities:
  #   drop:
  #   - ALL
  # readOnlyRootFilesystem: true
  # runAsNonRoot: true
  # runAsUser: 1000

service:
  type: ClusterIP
  port: 8080
  grpcport: 7000

ingress:
  enabled: false
  annotations: {}
    # kubernetes.io/ingress.class: nginx
    # kubernetes.io/tls-acme: "true"
  hosts:
    - host: chart-example.local
      paths: []

  tls: []
  #  - secretName: chart-example-tls
  #    hosts:
  #      - chart-example.local

resources:
  # We usually recommend not to specify default resources and to leave this as a conscious
  # choice for the user. This also increases chances charts run on environments with little
  # resources, such as Minikube. If you do want to specify resources, uncomment the following
  # lines, adjust them as necessary, and remove the curly braces after 'resources:'.
  limits:
    #   cpu: 100m
  #  memory: 150Mi
  requests:
    #   cpu: 100m
   # memory: 150Mi

nodeSelector:
    custosServiceWorker: "enabled"

tolerations: []

affinity: {}

proxy:
   repository: apachecustos/agent-management-service-sidecar
<<<<<<< HEAD
   tag: 1.1-SNAPSHOT
=======
   tag: "${project.version}
>>>>>>> 747ef34d
   port: 50000
   adminport: 9901


rollingUpdate:
  maxSurge: 1
  maxUnavailable: 25%

readinessProbe:
  initialDelaySeconds: 5
  periodSeconds: 1
  successThreshold: 1

deployment:
  host: custos.scigap.org<|MERGE_RESOLUTION|>--- conflicted
+++ resolved
@@ -6,13 +6,8 @@
 
 image:
   repository: apachecustos/${artifactId}
-<<<<<<< HEAD
-  tag: ${project.version}
-  pullPolicy: IfNotPresent
-=======
   tag: "${project.version}"
   pullPolicy: Always
->>>>>>> 747ef34d
 
 imagePullSecrets: []
 nameOverride: ""
@@ -67,8 +62,7 @@
     #   cpu: 100m
    # memory: 150Mi
 
-nodeSelector:
-    custosServiceWorker: "enabled"
+nodeSelector: {}
 
 tolerations: []
 
@@ -76,11 +70,7 @@
 
 proxy:
    repository: apachecustos/agent-management-service-sidecar
-<<<<<<< HEAD
-   tag: 1.1-SNAPSHOT
-=======
    tag: "${project.version}
->>>>>>> 747ef34d
    port: 50000
    adminport: 9901
 
