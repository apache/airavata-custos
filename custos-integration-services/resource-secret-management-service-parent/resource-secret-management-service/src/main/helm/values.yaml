# Default values for helm.
# This is a YAML-formatted file.
# Declare variables to be passed into your templates.

replicaCount: 1

image:
  repository: apachecustos/${artifactId}
<<<<<<< HEAD
  tag: ${project.version}
  pullPolicy: IfNotPresent
=======
  tag: "${project.version}"
  pullPolicy: Always
>>>>>>> 747ef34d

imagePullSecrets: []
nameOverride: ""
fullnameOverride: ""

serviceAccount:
  # Specifies whether a service account should be created
  create: true
  # The name of the service account to use.
  # If not set and create is true, a name is generated using the fullname template
  name: ${artifactId}

podSecurityContext: {}
  # fsGroup: 2000

securityContext: {}
  # capabilities:
  #   drop:
  #   - ALL
  # readOnlyRootFilesystem: true
  # runAsNonRoot: true
  # runAsUser: 1000

service:
  type: ClusterIP
  port: 8080
  grpcport: 7000

ingress:
  enabled: false
  annotations: {}
    # kubernetes.io/ingress.class: nginx
    # kubernetes.io/tls-acme: "true"
  hosts:
    - host: chart-example.local
      paths: []

  tls: []
  #  - secretName: chart-example-tls
  #    hosts:
  #      - chart-example.local

resources:
  # We usually recommend not to specify default resources and to leave this as a conscious
  # choice for the user. This also increases chances charts run on environments with little
  # resources, such as Minikube. If you do want to specify resources, uncomment the following
  # lines, adjust them as necessary, and remove the curly braces after 'resources:'.
  limits:
    #   cpu: 100m
   # memory: 150Mi
  requests:
    #   cpu: 100m
   # memory: 150Mi

nodeSelector:
    custosServiceWorker: "enabled"

tolerations: []

affinity: {}

role:
  name: resource-fetch
  binding: resource-role-binder


proxy:
   repository: apachecustos/resource-secret-management-service-sidecar
<<<<<<< HEAD
   tag: 1.1-SNAPSHOT
=======
   tag: "${project.version}
>>>>>>> 747ef34d
   port: 50000
   webport: 50001
   adminport: 9901

rollingUpdate:
  maxSurge: 1
  maxUnavailable: 25%

readinessProbe:
  initialDelaySeconds: 5
  periodSeconds: 1
  successThreshold: 1

deployment:
  host: custos.scigap.org<|MERGE_RESOLUTION|>--- conflicted
+++ resolved
@@ -6,13 +6,8 @@
 
 image:
   repository: apachecustos/${artifactId}
-<<<<<<< HEAD
-  tag: ${project.version}
-  pullPolicy: IfNotPresent
-=======
   tag: "${project.version}"
   pullPolicy: Always
->>>>>>> 747ef34d
 
 imagePullSecrets: []
 nameOverride: ""
@@ -55,20 +50,19 @@
   #    hosts:
   #      - chart-example.local
 
-resources:
+resources: {}
   # We usually recommend not to specify default resources and to leave this as a conscious
   # choice for the user. This also increases chances charts run on environments with little
   # resources, such as Minikube. If you do want to specify resources, uncomment the following
   # lines, adjust them as necessary, and remove the curly braces after 'resources:'.
-  limits:
-    #   cpu: 100m
-   # memory: 150Mi
-  requests:
-    #   cpu: 100m
-   # memory: 150Mi
+  # limits:
+  #   cpu: 100m
+  #   memory: 128Mi
+  # requests:
+  #   cpu: 100m
+  #   memory: 128Mi
 
-nodeSelector:
-    custosServiceWorker: "enabled"
+nodeSelector: {}
 
 tolerations: []
 
@@ -81,11 +75,7 @@
 
 proxy:
    repository: apachecustos/resource-secret-management-service-sidecar
-<<<<<<< HEAD
-   tag: 1.1-SNAPSHOT
-=======
    tag: "${project.version}
->>>>>>> 747ef34d
    port: 50000
    webport: 50001
    adminport: 9901
