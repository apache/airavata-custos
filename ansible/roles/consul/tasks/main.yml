--- conflicted
+++ resolved
@@ -61,7 +61,6 @@
     mode: 0644
   become: yes
 
-<<<<<<< HEAD
 - name: restart consul
   service:
     name: consul
@@ -74,9 +73,8 @@
     dest: /home/exouser/backups/
 
 #- name: import snapshot to consul server
-=======
+
 - name: Reload systemd daemons
   command: systemctl daemon-reload
   notify: restart consul
-  become: yes
->>>>>>> db407d87
+  become: yes