<?xml version="1.0" encoding="UTF-8"?>
<!--
  ~ Licensed to the Apache Software Foundation (ASF) under one
  ~ or more contributor license agreements. See the NOTICE file
  ~ distributed with this work for additional information
  ~ regarding copyright ownership. The ASF licenses this file
  ~ to you under the Apache License, Version 2.0 (the
  ~ "License"); you may not use this file except in compliance
  ~ with the License. You may obtain a copy of the License at
  ~
  ~ http://www.apache.org/licenses/LICENSE-2.0
  ~
  ~ Unless required by applicable law or agreed to in writing,
  ~ software distributed under the License is distributed on an
  ~ "AS IS" BASIS, WITHOUT WARRANTIES OR CONDITIONS OF ANY
  ~ KIND, either express or implied. See the License for the
  ~  specific language governing permissions and limitations
  ~  under the License.
  -->

<project xmlns="http://maven.apache.org/POM/4.0.0"
         xmlns:xsi="http://www.w3.org/2001/XMLSchema-instance"
         xsi:schemaLocation="http://maven.apache.org/POM/4.0.0 http://maven.apache.org/xsd/maven-4.0.0.xsd">
    <modelVersion>4.0.0</modelVersion>

    <parent>
        <groupId>org.apache</groupId>
        <artifactId>apache</artifactId>
        <version>23</version>
        <relativePath/>
    </parent>

    <groupId>org.apache.custos</groupId>
    <artifactId>custos</artifactId>
    <packaging>pom</packaging>
    <version>1.0-SNAPSHOT</version>

    <modules>
        <module>custos-core-services</module>
        <module>custos-integration-services</module>
        <module>custos-core-services-client-stubs</module>
        <module>custos-integration-core</module>
        <module>custos-federated-services-clients</module>
        <module>custos-client-sdks</module>
    </modules>

    <dependencyManagement>
        <dependencies>
            <dependency>
                <groupId>org.springframework.boot</groupId>
                <artifactId>spring-boot-starter-parent</artifactId>
                <version>${spring.boot.version}</version>
                <type>pom</type>
                <scope>import</scope>
            </dependency>
            <dependency>
                <groupId>org.springframework.cloud</groupId>
                <artifactId>spring-cloud-dependencies</artifactId>
                <version>${spring.cloud.version}</version>
                <type>pom</type>
                <scope>import</scope>
            </dependency>
            <dependency>
                <groupId>org.lognet</groupId>
                <artifactId>grpc-spring-boot-starter</artifactId>
                <version>${grpc.spring.boot.version}</version>
                <exclusions>
                    <exclusion>
                        <groupId>io.grpc</groupId>
                        <artifactId>grpc-netty</artifactId>
                    </exclusion>
                    <exclusion>
                        <groupId>org.springframework.boot</groupId>
                        <artifactId>spring-boot-starter</artifactId>
                    </exclusion>
                </exclusions>
            </dependency>
            <dependency>
                <groupId>io.grpc</groupId>
                <artifactId>grpc-stub</artifactId>
                <version>${io.grpc.version}</version>
            </dependency>
            <dependency>
                <groupId>io.grpc</groupId>
                <artifactId>grpc-protobuf</artifactId>
                <version>${io.grpc.version}</version>
            </dependency>
            <dependency>
                <groupId>io.grpc</groupId>
                <artifactId>grpc-netty</artifactId>
                <version>${io.grpc.version}</version>
            </dependency>
            <dependency>
                <groupId>javax.annotation</groupId>
                <artifactId>javax.annotation-api</artifactId>
                <version>${javax.annotation.version}</version>
            </dependency>
            <dependency>
                <groupId>org.springframework.cloud</groupId>
                <artifactId>spring-cloud-starter-sleuth</artifactId>
                <version>${spring.cloud.slueth.version}</version>
            </dependency>
            <dependency>
                <groupId>org.springframework.cloud</groupId>
                <artifactId>spring-cloud-sleuth-zipkin</artifactId>
                <version>${spring.cloud.slueth.version}</version>
            </dependency>
            <dependency>
                <groupId>org.springframework.cloud</groupId>
                <artifactId>spring-cloud-starter-vault-config</artifactId>
                <version>${spring.boot.version}</version>
            </dependency>

            <dependency>
                <groupId>io.zipkin.brave</groupId>
                <artifactId>brave-instrumentation-grpc</artifactId>
                <version>${brave.version}</version>
            </dependency>
            <dependency>
                <groupId>io.micrometer</groupId>
                <artifactId>micrometer-registry-prometheus</artifactId>
                <version>${io.micrometer.version}</version>
            </dependency>
            <dependency>
                <groupId>com.google.api.grpc</groupId>
                <artifactId>proto-google-common-protos</artifactId>
                <version>${google.common.protos}</version>
            </dependency>
            <dependency>
                <groupId>mysql</groupId>
                <artifactId>mysql-connector-java</artifactId>
                <version>${mysql.connector.java}</version>
            </dependency>
            <dependency>
                <groupId>javax.persistence</groupId>
                <artifactId>persistence-api</artifactId>
                <version>${javax.persistance}</version>
            </dependency>
            <dependency>
                <groupId>org.keycloak</groupId>
                <artifactId>keycloak-admin-client</artifactId>
                <version>${keycloak.admin.version}</version>
            </dependency>
            <dependency>
                <groupId>org.keycloak</groupId>
                <artifactId>keycloak-authz-client</artifactId>
                <version>${keycloak.admin.version}</version>
            </dependency>
            <dependency>
                <groupId>org.jboss.resteasy</groupId>
                <artifactId>resteasy-client</artifactId>
                <version>${reasteasy.client.version}</version>
            </dependency>
            <dependency>
                <groupId>org.jboss.resteasy</groupId>
                <artifactId>resteasy-jackson2-provider</artifactId>
                <version>${reasteasy.client.version}</version>
            </dependency>
            <dependency>
                <groupId>org.jboss.resteasy</groupId>
                <artifactId>resteasy-jaxrs</artifactId>
                <version>${reasteasy.client.version}</version>
            </dependency>
            <dependency>
                <groupId>org.jboss.resteasy</groupId>
                <artifactId>resteasy-multipart-provider</artifactId>
                <version>${reasteasy.client.version}</version>
            </dependency>
            <dependency>
                <groupId>com.google.protobuf</groupId>
                <artifactId>protobuf-java-util</artifactId>
                <version>${com.google.protobuf.util}</version>
            </dependency>
            <dependency>
                <groupId>io.springfox</groupId>
                <artifactId>springfox-swagger2</artifactId>
                <version>${springfox.swagger.version}</version>
            </dependency>

            <!--Swagger -->
            <dependency>
                <groupId>io.springfox</groupId>
                <artifactId>springfox-swagger-ui</artifactId>
                <version>${springfox.swagger.version}</version>
            </dependency>
            <dependency>
                <groupId>io.springfox</groupId>
                <artifactId>springfox-bean-validators</artifactId>
                <version>${springfox.swagger.version}</version>
            </dependency>
            <dependency>
                <groupId>javax.xml</groupId>
                <artifactId>jaxb-api</artifactId>
                <version>${jaxb.version}</version>
            </dependency>

            <!-- SCIM-->
            <dependency>
                <groupId>org.wso2.charon</groupId>
                <artifactId>org.wso2.charon3.core</artifactId>
                <version>${org.wso2.charon}</version>
            </dependency>

            <!--Kube -->
            <dependency>
                <groupId>io.kubernetes</groupId>
                <artifactId>client-java</artifactId>
                <version>${kube.java.client.version}</version>
            </dependency>
<<<<<<< HEAD

            <!-- Integration tests dependencies -->
            <dependency>
                <groupId>org.testng</groupId>
                <artifactId>testng</artifactId>
                <version>${testng.version}</version>
                <scope>test</scope>
            </dependency>

            <dependency>
                <groupId>org.json</groupId>
                <artifactId>json</artifactId>
                <version>${org.json.version}</version>
            </dependency>
=======
>>>>>>> 141514a2
        </dependencies>
    </dependencyManagement>

    <profiles>
        <profile>
            <id>default</id>
            <activation>
                <activeByDefault>true</activeByDefault>
            </activation>
            <build>
                <plugins>
                    <plugin>
                        <groupId>org.apache.maven.plugins</groupId>
                        <artifactId>maven-compiler-plugin</artifactId>
                        <version>${maven.compiler.plugin}</version>
                        <executions>
                            <execution>
                                <id>default</id>
                            </execution>
                        </executions>
                        <configuration>
                            <release>${java.version}</release>
                        </configuration>
                    </plugin>
                    <plugin>
                        <groupId>org.springframework.boot</groupId>
                        <artifactId>spring-boot-maven-plugin</artifactId>
                        <version>${spring.boot.version}</version>
                        <executions>
                            <execution>
                                <id>default</id>
                                <goals>
                                    <goal>repackage</goal>
                                </goals>
                            </execution>
                        </executions>
                    </plugin>
                    <plugin>
                        <groupId>org.xolstice.maven.plugins</groupId>
                        <artifactId>protobuf-maven-plugin</artifactId>
                        <version>${protobuf.maven.plugin}</version>
                        <configuration>
                            <protocArtifact>com.google.protobuf:protoc:3.0.2:exe:${os.detected.classifier}
                            </protocArtifact>
                            <pluginId>grpc-java</pluginId>
                            <pluginArtifact>io.grpc:protoc-gen-grpc-java:1.0.1:exe:${os.detected.classifier}
                            </pluginArtifact>
                        </configuration>
                        <executions>
                            <execution>
                                <goals>
                                    <goal>compile</goal>
                                    <goal>compile-custom</goal>
                                </goals>
                            </execution>
                        </executions>
                    </plugin>
                </plugins>
            </build>
        </profile>
        <profile>
            <id>container</id>
            <build>
                <plugins>
                    <plugin>
                        <groupId>org.apache.maven.plugins</groupId>
                        <artifactId>maven-compiler-plugin</artifactId>
                        <version>${maven.compiler.plugin}</version>
                        <executions>
                            <execution>
                                <id>container</id>
                            </execution>
                        </executions>
                        <configuration>
                            <release>${java.version}</release>
                        </configuration>
                    </plugin>
                    <plugin>
                        <groupId>org.springframework.boot</groupId>
                        <artifactId>spring-boot-maven-plugin</artifactId>
                        <version>${spring.boot.version}</version>
                        <executions>
                            <execution>
                                <id>container</id>
                                <goals>
                                    <goal>repackage</goal>
                                </goals>
                            </execution>
                        </executions>
                    </plugin>
                    <plugin>
                        <groupId>org.xolstice.maven.plugins</groupId>
                        <artifactId>protobuf-maven-plugin</artifactId>
                        <version>${protobuf.maven.plugin}</version>
                        <configuration>
                            <protocArtifact>com.google.protobuf:protoc:3.0.2:exe:${os.detected.classifier}
                            </protocArtifact>
                            <pluginId>grpc-java</pluginId>
                            <pluginArtifact>io.grpc:protoc-gen-grpc-java:1.0.1:exe:${os.detected.classifier}
                            </pluginArtifact>
                        </configuration>
                        <executions>
                            <execution>
                                <id>container</id>
                                <goals>
                                    <goal>compile</goal>
                                    <goal>compile-custom</goal>
                                </goals>
                            </execution>
                        </executions>
                    </plugin>
                    <plugin>
                        <groupId>com.spotify</groupId>
                        <artifactId>dockerfile-maven-plugin</artifactId>
                        <version>${docker.plugin.version}</version>
                        <executions>
                            <execution>
                                <id>container</id>
                                <goals>
                                    <goal>build</goal>
                                    <goal>push</goal>
                                </goals>
                            </execution>
                        </executions>
                        <configuration>
                            <noCache>true</noCache>
                            <serverId>docker.io</serverId>
                            <repository>${docker.image.prefix}/${project.artifactId}</repository>
                            <tag>${project.version}</tag>
                            <useMavenSettingsForAuth>true</useMavenSettingsForAuth>
                            <buildArgs>
                                <JAR_FILE>target/${project.build.finalName}.jar</JAR_FILE>
                            </buildArgs>
                            <skip>true</skip>
                        </configuration>
                    </plugin>
                    <plugin>
                        <groupId>com.deviceinsight.helm</groupId>
                        <artifactId>helm-maven-plugin</artifactId>
                        <version>${helm.maven.plugin.version}</version>
                        <configuration>
                            <chartName>${project.artifactId}</chartName>
                            <chartFolder>src/main/helm</chartFolder>
                            <chartRepoUrl>https://kubernetes-charts.storage.googleapis.com/</chartRepoUrl>
                            <helmVersion>2.16.0</helmVersion>
                            <strictLint>true</strictLint>
                            <valuesFile>src/main/helm/values.yaml</valuesFile>
                            <skip>true</skip>
                        </configuration>
                        <executions>
                            <execution>
                                <id>container</id>
                                <goals>
                                    <goal>package</goal>
                                    <goal>lint</goal>
                                    <goal>template</goal>
                                    <goal>deploy</goal>
                                </goals>
                            </execution>
                        </executions>
                    </plugin>

                </plugins>
            </build>
        </profile>
        <profile>
            <id>release</id>
            <build>
                <plugins>
                    <plugin>
                        <groupId>org.apache.rat</groupId>
                        <artifactId>apache-rat-plugin</artifactId>
                        <version>0.13</version>
                        <configuration>
                            <excludes>
                                <exclude>**/*.json</exclude>
                            </excludes>
                        </configuration>
                        <executions>
                            <execution>
                                <phase>verify</phase>
                                <goals>
                                    <goal>check</goal>
                                </goals>
                            </execution>
                        </executions>
                    </plugin>
                </plugins>
            </build>
        </profile>
    </profiles>

    <build>
        <extensions>
            <extension>
                <groupId>kr.motd.maven</groupId>
                <artifactId>os-maven-plugin</artifactId>
                <version>${os.maven.plugin}</version>
            </extension>
        </extensions>
    </build>

    <properties>
        <project.build.sourceEncoding>UTF-8</project.build.sourceEncoding>
        <project.reporting.outputEncoding>UTF-8</project.reporting.outputEncoding>
        <org.slf4j.version>1.7.25</org.slf4j.version>
        <log4j.version>1.2.17</log4j.version>
        <thrift.version>0.12.0</thrift.version>
        <openjpa.version>2.4.3</openjpa.version>
        <mysql.connector.version>5.1.34</mysql.connector.version>
        <maven.assembly.plugin>3.3.0</maven.assembly.plugin>
        <junit.version>4.8.1</junit.version>
        <jmockit.version>1.8</jmockit.version>
        <java.version>11</java.version>
        <javax.annotation.version>1.3.2</javax.annotation.version>
        <maven.compiler.plugin>3.8.1</maven.compiler.plugin>

        <protobuf.maven.plugin>0.5.1</protobuf.maven.plugin>
        <os.maven.plugin>1.5.0.Final</os.maven.plugin>

        <!-- Spring dependencies -->
        <spring.boot.version>2.2.0.RELEASE</spring.boot.version>
        <spring.cloud.version>Greenwich.RELEASE</spring.cloud.version>
        <grpc.spring.boot.version>2.3.2</grpc.spring.boot.version>

        <spring.cloud.stream.version>2.0.0.RELEASE</spring.cloud.stream.version>
        <spring.cloud.slueth.version>2.1.6.RELEASE</spring.cloud.slueth.version>

        <io.grpc.version>1.25.0</io.grpc.version>
        <google.common.protos>1.17.0</google.common.protos>
        <io.micrometer.version>1.3.1</io.micrometer.version>
        <brave.version>5.9.1</brave.version>

        <docker.image.prefix>apachecustos</docker.image.prefix>
        <docker.image.repo>custos</docker.image.repo>
        <docker.plugin.version>1.4.13</docker.plugin.version>

        <helm.maven.plugin.version>2.1.0</helm.maven.plugin.version>
        <maven.assembly.plugin.version>3.2.0</maven.assembly.plugin.version>

        <mysql.connector.java>8.0.18</mysql.connector.java>
        <javax.persistance>1.0.2</javax.persistance>

        <keycloak.admin.version>7.0.0</keycloak.admin.version>

        <reasteasy.client.version>3.0.14.Final</reasteasy.client.version>

        <com.google.protobuf.util>3.11.3</com.google.protobuf.util>

        <springfox.swagger.version>2.9.2</springfox.swagger.version>
        <org.wso2.charon>3.3.16</org.wso2.charon>
        <jaxb.version>2.1</jaxb.version>

        <kube.java.client.version>5.0.0</kube.java.client.version>

        <testng.version>6.8</testng.version>
        <org.json.version>20190722</org.json.version>

<<<<<<< HEAD
    </properties>

=======
>>>>>>> 141514a2
    <repositories>
        <repository>
            <id>spring-milestones</id>
            <name>Spring Milestones</name>
            <url>https://repo.spring.io/milestone</url>
            <snapshots>
                <enabled>false</enabled>
            </snapshots>
        </repository>
        <repository>
            <snapshots>
                <enabled>false</enabled>
            </snapshots>
            <id>bintray-lognet-maven</id>
            <name>bintray</name>
            <url>http://dl.bintray.com/lognet/maven</url>
        </repository>
    </repositories>
    <pluginRepositories>
        <pluginRepository>
            <snapshots>
                <enabled>false</enabled>
            </snapshots>
            <id>bintray-lognet-maven</id>
            <name>bintray-plugins</name>
            <url>http://dl.bintray.com/lognet/maven</url>
        </pluginRepository>
    </pluginRepositories>
</project><|MERGE_RESOLUTION|>--- conflicted
+++ resolved
@@ -207,7 +207,7 @@
                 <artifactId>client-java</artifactId>
                 <version>${kube.java.client.version}</version>
             </dependency>
-<<<<<<< HEAD
+
 
             <!-- Integration tests dependencies -->
             <dependency>
@@ -222,8 +222,7 @@
                 <artifactId>json</artifactId>
                 <version>${org.json.version}</version>
             </dependency>
-=======
->>>>>>> 141514a2
+
         </dependencies>
     </dependencyManagement>
 
@@ -482,11 +481,10 @@
         <testng.version>6.8</testng.version>
         <org.json.version>20190722</org.json.version>
 
-<<<<<<< HEAD
+
     </properties>
 
-=======
->>>>>>> 141514a2
+
     <repositories>
         <repository>
             <id>spring-milestones</id>
