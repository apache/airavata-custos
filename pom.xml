<?xml version="1.0" encoding="UTF-8"?>
<!--
  ~ Licensed to the Apache Software Foundation (ASF) under one
  ~ or more contributor license agreements. See the NOTICE file
  ~ distributed with this work for additional information
  ~ regarding copyright ownership. The ASF licenses this file
  ~ to you under the Apache License, Version 2.0 (the
  ~ "License"); you may not use this file except in compliance
  ~ with the License. You may obtain a copy of the License at
  ~
  ~ http://www.apache.org/licenses/LICENSE-2.0
  ~
  ~ Unless required by applicable law or agreed to in writing,
  ~ software distributed under the License is distributed on an
  ~ "AS IS" BASIS, WITHOUT WARRANTIES OR CONDITIONS OF ANY
  ~ KIND, either express or implied. See the License for the
  ~  specific language governing permissions and limitations
  ~  under the License.
  -->

<project xmlns="http://maven.apache.org/POM/4.0.0"
         xmlns:xsi="http://www.w3.org/2001/XMLSchema-instance"
         xsi:schemaLocation="http://maven.apache.org/POM/4.0.0 http://maven.apache.org/xsd/maven-4.0.0.xsd">
    <modelVersion>4.0.0</modelVersion>

    <parent>
        <groupId>org.apache</groupId>
        <artifactId>apache</artifactId>
        <version>23</version>
        <relativePath/>
    </parent>

    <groupId>org.apache.custos</groupId>
    <artifactId>custos</artifactId>
    <packaging>pom</packaging>
    <version>1.0-SNAPSHOT</version>

    <modules>
        <module>custos-core-services</module>
        <module>custos-integration-services</module>
        <module>custos-core-services-client-stubs</module>
        <module>custos-integration-core</module>
        <module>custos-federated-services-clients</module>
        <module>custos-client-sdks</module>
        <module>custos-tests</module>
        <module>custos-external-services-distributions</module>
    </modules>

    <dependencyManagement>
        <dependencies>
            <dependency>
                <groupId>org.springframework.boot</groupId>
                <artifactId>spring-boot-starter-parent</artifactId>
                <version>${spring.boot.version}</version>
                <type>pom</type>
                <scope>import</scope>
            </dependency>
            <dependency>
                <groupId>org.springframework.cloud</groupId>
                <artifactId>spring-cloud-dependencies</artifactId>
                <version>${spring.cloud.version}</version>
                <type>pom</type>
                <scope>import</scope>
            </dependency>
            <dependency>
                <groupId>io.github.lognet</groupId>
                <artifactId>grpc-spring-boot-starter</artifactId>
                <version>${grpc.spring.boot.version}</version>
                <exclusions>
                    <exclusion>
                        <groupId>io.grpc</groupId>
                        <artifactId>grpc-netty</artifactId>
                    </exclusion>
                    <exclusion>
                        <groupId>org.springframework.boot</groupId>
                        <artifactId>spring-boot-starter</artifactId>
                    </exclusion>
                </exclusions>
            </dependency>
            <dependency>
                <groupId>io.grpc</groupId>
                <artifactId>grpc-stub</artifactId>
                <version>${io.grpc.version}</version>
            </dependency>
            <dependency>
                <groupId>io.grpc</groupId>
                <artifactId>grpc-protobuf</artifactId>
                <version>${io.grpc.version}</version>
            </dependency>
            <dependency>
                <groupId>io.grpc</groupId>
                <artifactId>grpc-netty</artifactId>
                <version>${io.grpc.version}</version>
            </dependency>
            <dependency>
                <groupId>javax.annotation</groupId>
                <artifactId>javax.annotation-api</artifactId>
                <version>${javax.annotation.version}</version>
            </dependency>
            <dependency>
                <groupId>org.springframework.cloud</groupId>
                <artifactId>spring-cloud-starter-sleuth</artifactId>
                <version>${spring.cloud.slueth.version}</version>
            </dependency>
            <dependency>
                <groupId>org.springframework.cloud</groupId>
                <artifactId>spring-cloud-sleuth-zipkin</artifactId>
                <version>${spring.cloud.slueth.version}</version>
            </dependency>
            <dependency>
                <groupId>org.springframework.cloud</groupId>
                <artifactId>spring-cloud-starter-vault-config</artifactId>
                <version>${spring.boot.version}</version>
            </dependency>

            <dependency>
                <groupId>io.zipkin.brave</groupId>
                <artifactId>brave-instrumentation-grpc</artifactId>
                <version>${brave.version}</version>
            </dependency>
            <dependency>
                <groupId>io.micrometer</groupId>
                <artifactId>micrometer-registry-prometheus</artifactId>
                <version>${io.micrometer.version}</version>
            </dependency>
            <dependency>
                <groupId>com.google.api.grpc</groupId>
                <artifactId>proto-google-common-protos</artifactId>
                <version>${google.common.protos}</version>
            </dependency>
            <dependency>
                <groupId>mysql</groupId>
                <artifactId>mysql-connector-java</artifactId>
                <version>${mysql.connector.java}</version>
            </dependency>
            <dependency>
                <groupId>javax.persistence</groupId>
                <artifactId>persistence-api</artifactId>
                <version>${javax.persistance}</version>
            </dependency>
            <dependency>
                <groupId>org.keycloak</groupId>
                <artifactId>keycloak-admin-client</artifactId>
                <version>${keycloak.admin.version}</version>
            </dependency>
            <dependency>
                <groupId>org.keycloak</groupId>
                <artifactId>keycloak-authz-client</artifactId>
                <version>${keycloak.admin.version}</version>
            </dependency>
            <dependency>
                <groupId>org.jboss.resteasy</groupId>
                <artifactId>resteasy-client</artifactId>
                <version>${reasteasy.client.version}</version>
            </dependency>
            <dependency>
                <groupId>org.jboss.resteasy</groupId>
                <artifactId>resteasy-jackson2-provider</artifactId>
                <version>${reasteasy.client.version}</version>
            </dependency>
            <dependency>
                <groupId>org.jboss.resteasy</groupId>
                <artifactId>resteasy-jaxrs</artifactId>
                <version>${reasteasy.client.version}</version>
            </dependency>
            <dependency>
                <groupId>org.jboss.resteasy</groupId>
                <artifactId>resteasy-multipart-provider</artifactId>
                <version>${reasteasy.client.version}</version>
            </dependency>
            <dependency>
                <groupId>com.google.protobuf</groupId>
                <artifactId>protobuf-java-util</artifactId>
                <version>${com.google.protobuf.util}</version>
            </dependency>
            <dependency>
                <groupId>io.springfox</groupId>
                <artifactId>springfox-swagger2</artifactId>
                <version>${springfox.swagger.version}</version>
            </dependency>

            <!--Swagger -->
            <dependency>
                <groupId>io.springfox</groupId>
                <artifactId>springfox-swagger-ui</artifactId>
                <version>${springfox.swagger.version}</version>
            </dependency>
            <dependency>
                <groupId>io.springfox</groupId>
                <artifactId>springfox-bean-validators</artifactId>
                <version>${springfox.swagger.version}</version>
            </dependency>
            <dependency>
                <groupId>javax.xml</groupId>
                <artifactId>jaxb-api</artifactId>
                <version>${jaxb.version}</version>
            </dependency>
            <dependency>
                <groupId>io.springfox</groupId>
                <artifactId>springfox-swagger-common</artifactId>
                <version>${springfox.swagger.version}</version>
            </dependency>

            <!-- SCIM-->
            <dependency>
                <groupId>org.wso2.charon</groupId>
                <artifactId>org.wso2.charon3.core</artifactId>
                <version>${org.wso2.charon}</version>
            </dependency>

            <!--Kube -->
            <dependency>
                <groupId>io.kubernetes</groupId>
                <artifactId>client-java</artifactId>
                <version>${kube.java.client.version}</version>
            </dependency>


            <!-- Integration tests dependencies -->
            <dependency>
                <groupId>org.testng</groupId>
                <artifactId>testng</artifactId>
                <version>${testng.version}</version>
            </dependency>

            <dependency>
                <groupId>org.json</groupId>
                <artifactId>json</artifactId>
                <version>${org.json.version}</version>
            </dependency>

            <dependency>
                <groupId>ch.qos.logback</groupId>
                <artifactId>logback-classic</artifactId>
                <version>${log.back.version}</version>
            </dependency>

            <dependency>
                <groupId>com.jcraft</groupId>
                <artifactId>jsch</artifactId>
                <version>${com.jcraft.version}</version>
            </dependency>

            <dependency>
                <groupId>commons-io</groupId>
                <artifactId>commons-io</artifactId>
                <version>${io.commons.version}</version>
            </dependency>

            <!-- Secret handling dependencies -->
            <dependency>
                <groupId>com.codahale</groupId>
                <artifactId>shamir</artifactId>
                <version>${com.codahale.version}</version>
            </dependency>

            <!-- dozer -->
            <dependency>
                <groupId>net.sf.dozer</groupId>
                <artifactId>dozer</artifactId>
                <version>${dozer.version}</version>
            </dependency>

            <!--- kafka -->
            <dependency>
                <groupId>org.apache.kafka</groupId>
                <artifactId>kafka-clients</artifactId>
                <version>${kafka-clients.version}</version>
            </dependency>

            <!--- email sending -->
            <dependency>
                <groupId>com.sun.mail</groupId>
                <artifactId>javax.mail</artifactId>
                <version>${email.version}</version>
            </dependency>

        </dependencies>
    </dependencyManagement>

    <profiles>
        <profile>
            <id>default</id>
            <activation>
                <activeByDefault>true</activeByDefault>
            </activation>
            <build>
                <plugins>
                    <plugin>
                        <groupId>org.apache.maven.plugins</groupId>
                        <artifactId>maven-compiler-plugin</artifactId>
                        <version>${maven.compiler.plugin}</version>
                        <executions>
                            <execution>
                                <id>default</id>
                            </execution>
                        </executions>
                        <configuration>
                            <release>${java.version}</release>
                        </configuration>
                    </plugin>
                    <plugin>
                        <artifactId>maven-resources-plugin</artifactId>
                        <version>3.0.2</version>
                        <executions>
                            <execution>
                                <id>copy-resources</id>
                                <!-- here the phase you need -->
                                <phase>install</phase>
                                <goals>
                                    <goal>copy-resources</goal>
                                </goals>
                                <configuration>
                                    <outputDirectory>
                                        /Users/isururanawaka/Documents/Airavata_Repository/airavata-custos/custos-integration-services/custos-integration-services-swagger/src/main/resources/protos
                                    </outputDirectory>   <!-- output directory -->
                                    <resources>
                                        <resource>
                                            <directory>${basedir}/src/main/proto
                                            </directory>         <!-- source directory -->
                                            <includes>
                                                <include>**/*.proto</include>
                                            </includes>
                                            <filtering>true</filtering>
                                        </resource>
                                    </resources>
                                </configuration>
                            </execution>
                        </executions>
                    </plugin>
                    <plugin>
                        <groupId>org.xolstice.maven.plugins</groupId>
                        <artifactId>protobuf-maven-plugin</artifactId>
                        <version>${protobuf.maven.plugin}</version>
                        <configuration>
                            <protocArtifact>com.google.protobuf:protoc:3.0.2:exe:${os.detected.classifier}
                            </protocArtifact>
                            <pluginId>grpc-java</pluginId>
                            <pluginArtifact>io.grpc:protoc-gen-grpc-java:1.0.1:exe:${os.detected.classifier}
                            </pluginArtifact>
                        </configuration>
                        <executions>
                            <execution>
                                <goals>
                                    <goal>compile</goal>
                                    <goal>compile-custom</goal>
                                </goals>
                            </execution>
                        </executions>
                    </plugin>
                </plugins>
            </build>
        </profile>
        <profile>
            <id>container</id>
            <properties>
<<<<<<< HEAD
                <spring.profiles.active>staging</spring.profiles.active>
                <vault.token>{{token}}</vault.token>
=======
                <spring.profiles.active>production</spring.profiles.active>
                <vault.token>s.MPWg0bgDK7piUogO03sxIomv</vault.token>
>>>>>>> f3b96e9f
                <vault.scheme>http</vault.scheme>
                <vault.host>vault.vault.svc.cluster.local</vault.host>
                <vault.port>8200</vault.port>
                <vault.uri>http://vault.vault.svc.cluster.local:8200</vault.uri>
                <iam.dev.username>{{token}}</iam.dev.username>
                <iam.dev.password>{{token}}</iam.dev.password>
                <iam.staging.username>{{token}}</iam.staging.username>
                <iam.staging.password>{{token}}</iam.staging.password>
                <iam.production.username>admin</iam.production.username>
                <iam.production.password>SjWYZZqgwUP4aA==</iam.production.password>
                <cilogon.dev.id>{{token}}</cilogon.dev.id>
                <cilogon.dev.sec>{{token}}</cilogon.dev.sec>
                <cilogon.staging.id>{{token}}</cilogon.staging.id>
                <cilogon.staging.sec>{{token}}</cilogon.staging.sec>
                <cilogon.production.id>cilogon:/adminClient/2f039527fe4715c2f6f19eb0ae327ba7/1633292562101</cilogon.production.id>
                <cilogon.production.sec>qiOYx_WR3BAfFeE3y9tLFPAsRn2ytblkXIMCVwGJzl07GAdwmBQRfgVc2eW65ZzA2L2Wy7ByZexS0wTqWtUHRA</cilogon.production.sec>
                <custos.email.password>rockApacheCustos@1234</custos.email.password>
                <spring.datasource.username>root</spring.datasource.username>
<<<<<<< HEAD
                <spring.datasource.password>root</spring.datasource.password>
=======
                <spring.datasource.password>UtahSALTlakeCITY</spring.datasource.password>
>>>>>>> f3b96e9f

            </properties>
            <activation>
                <activeByDefault>false</activeByDefault>
            </activation>
            <build>
                <resources>
                    <resource>
                        <directory>src/main/resources</directory>
                        <filtering>true</filtering>
<!--                        <excludes>-->
<!--                            <exclude>vault-client-truststore.pkcs12</exclude>-->
<!--                            <exclude>keycloak-client-truststore.pkcs12</exclude>-->
<!--                        </excludes>-->
                        <includes>
                            <include>**/*.pcks12</include>
                            <include>**/*.properties</include>
                        </includes>
                    </resource>
                </resources>
                <plugins>
                    <plugin>
                        <groupId>org.apache.maven.plugins</groupId>
                        <artifactId>maven-compiler-plugin</artifactId>
                        <version>${maven.compiler.plugin}</version>
                        <executions>
                            <execution>
                                <id>container</id>
                            </execution>
                        </executions>
                        <configuration>
                            <release>${java.version}</release>
                        </configuration>
                    </plugin>
                    <plugin>
                        <groupId>org.springframework.boot</groupId>
                        <artifactId>spring-boot-maven-plugin</artifactId>
                        <version>${spring.boot.version}</version>
                        <executions>
                            <execution>
                                <id>container</id>
                                <goals>
                                    <goal>repackage</goal>
                                </goals>
                            </execution>
                        </executions>
                    </plugin>
                    <plugin>
                        <groupId>org.xolstice.maven.plugins</groupId>
                        <artifactId>protobuf-maven-plugin</artifactId>
                        <version>${protobuf.maven.plugin}</version>
                        <configuration>
                            <protocArtifact>com.google.protobuf:protoc:3.0.2:exe:${os.detected.classifier}
                            </protocArtifact>
                            <pluginId>grpc-java</pluginId>
                            <pluginArtifact>io.grpc:protoc-gen-grpc-java:1.0.1:exe:${os.detected.classifier}
                            </pluginArtifact>
                        </configuration>
                        <executions>
                            <execution>
                                <id>container</id>
                                <goals>
                                    <goal>compile</goal>
                                    <goal>compile-custom</goal>
                                    <goal>compile-python</goal>
                                </goals>
                            </execution>
                        </executions>
                    </plugin>
                    <plugin>
                        <groupId>com.spotify</groupId>
                        <artifactId>dockerfile-maven-plugin</artifactId>
                        <version>${docker.plugin.version}</version>
                        <executions>
                            <execution>
                                <id>container</id>
                                <goals>
                                    <goal>build</goal>
                                    <goal>push</goal>
                                </goals>
                            </execution>
                        </executions>
                        <configuration>
                            <noCache>true</noCache>
                            <serverId>docker.io</serverId>
                            <repository>${docker.image.prefix}/${project.artifactId}</repository>
                            <tag>${project.version}</tag>
                            <useMavenSettingsForAuth>true</useMavenSettingsForAuth>
                            <buildArgs>
                                <JAR_FILE>target/${project.build.finalName}.jar</JAR_FILE>
                            </buildArgs>
                            <skip>true</skip>
                        </configuration>
                    </plugin>
                    <plugin>
                        <groupId>com.deviceinsight.helm</groupId>
                        <artifactId>helm-maven-plugin</artifactId>
                        <version>${helm.maven.plugin.version}</version>
                        <configuration>
                            <chartName>${project.artifactId}</chartName>
                            <chartFolder>src/main/helm</chartFolder>
                            <chartRepoUrl>https://charts.helm.sh/stable</chartRepoUrl>
                            <!--                            <chartRepoUrl>https://kubernetes.oss-cn-hangzhou.aliyuncs.com/charts</chartRepoUrl>-->
                            <helmVersion>3.5.2</helmVersion>
                            <!--                            <chartRepoUrl>null</chartRepoUrl>-->
<!--                            <chartRepoUrl>https://kubernetes.oss-cn-hangzhou.aliyuncs.com/charts</chartRepoUrl>-->
<!--                            <helmVersion>2.16.0</helmVersion>-->
                            <strictLint>true</strictLint>
                            <valuesFile>src/main/helm/values.yaml</valuesFile>
                            <skip>true</skip>
                        </configuration>
                        <executions>
                            <execution>
                                <id>container</id>
                                <goals>
                                    <goal>package</goal>
                                    <goal>lint</goal>
                                    <goal>template</goal>
                                    <goal>deploy</goal>
                                </goals>
                            </execution>
                        </executions>
                    </plugin>
                </plugins>
            </build>
        </profile>
        <profile>
            <id>scp-to-remote</id>
            <build>
                <plugins>
                    <plugin>
                        <groupId>org.apache.maven.plugins</groupId>
                        <artifactId>maven-antrun-plugin</artifactId>
                        <version>1.8</version>
                        <executions>
                            <execution>
                                <goals>
                                    <goal>run</goal>
                                </goals>
                            </execution>
                        </executions>
                        <dependencies>
                            <dependency>
                                <groupId>ant</groupId>
                                <artifactId>ant-commons-net</artifactId>
                                <version>1.6.5</version>
                            </dependency>
                            <dependency>
                                <groupId>org.apache.ant</groupId>
                                <artifactId>ant-jsch</artifactId>
                                <version>1.10.9</version>
                            </dependency>
                        </dependencies>
                        <configuration>
                            <target>

                                <scp localFile="${project.basedir}/target/helm/${project.artifactId}-${project.version}.tgz"
                                     remoteToFile="${ssh.username}@${host}:/home/ubuntu/custos/artifacts"
                                     verbose="true"
                                     keyfile="${ssh.privatekey}"
                                     passphrase="${ssh.passphrase}" trust="true">
                                </scp>
                                <sshexec host="${host}"
                                         username="${ssh.username}"
                                         keyfile="${ssh.privatekey}"
                                         passphrase="${ssh.passphrase}" trust="true"
                                         command="helm delete  ${project.artifactId} -n custos "/>

                                <sshexec host="${host}"
                                         username="${ssh.username}"
                                         keyfile="${ssh.privatekey}"
                                         passphrase="${ssh.passphrase}" trust="true"
                                         command="helm install  ${project.artifactId} /home/ubuntu/custos/artifacts/${project.artifactId}-${project.version}.tgz  -n custos"/>

                                <!-- SSH -->
                                <taskdef name="sshexec"
                                         classname="org.apache.tools.ant.taskdefs.optional.ssh.SSHExec"
                                         classpathref="maven.plugin.classpath" />

                            </target>
                            <skip>true</skip>
                        </configuration>
                    </plugin>
                </plugins>
            </build>
        </profile>
        <profile>
            <id>release</id>
            <build>
                <plugins>
                    <plugin>
                        <groupId>org.apache.rat</groupId>
                        <artifactId>apache-rat-plugin</artifactId>
                        <version>${apache.rat.plugin.version}</version>
                        <configuration>
                            <excludes>
                                <exclude>**/*.json</exclude>
                            </excludes>
                        </configuration>
                        <executions>
                            <execution>
                                <phase>verify</phase>
                                <goals>
                                    <goal>check</goal>
                                </goals>
                            </execution>
                        </executions>
                    </plugin>
                </plugins>
            </build>
        </profile>

        <profile>
            <id>integration-tests</id>
            <build>
                <plugins>
                    <plugin>
                        <groupId>org.apache.maven.plugins</groupId>
                        <artifactId>maven-surefire-plugin</artifactId>
                        <version>${maven.surefile.plugin.version}</version>
                        <configuration>
                            <skipTests>true</skipTests>
                        </configuration>
                    </plugin>
                </plugins>
            </build>
        </profile>
    </profiles>

    <build>
        <extensions>
            <extension>
                <groupId>kr.motd.maven</groupId>
                <artifactId>os-maven-plugin</artifactId>
                <version>${os.maven.plugin}</version>
            </extension>
        </extensions>

    </build>

    <properties>
        <project.build.sourceEncoding>UTF-8</project.build.sourceEncoding>
        <project.reporting.outputEncoding>UTF-8</project.reporting.outputEncoding>
        <org.slf4j.version>1.7.25</org.slf4j.version>
        <log4j.version>1.2.17</log4j.version>
        <thrift.version>0.12.0</thrift.version>
        <openjpa.version>2.4.3</openjpa.version>
        <mysql.connector.version>5.1.34</mysql.connector.version>
        <maven.assembly.plugin>3.3.0</maven.assembly.plugin>
        <junit.version>4.8.1</junit.version>
        <jmockit.version>1.8</jmockit.version>
        <java.version>11</java.version>
        <javax.annotation.version>1.3.2</javax.annotation.version>
        <maven.compiler.plugin>3.8.1</maven.compiler.plugin>

        <protobuf.maven.plugin>0.5.1</protobuf.maven.plugin>
        <os.maven.plugin>1.5.0.Final</os.maven.plugin>

        <!-- Spring dependencies -->
        <spring.boot.version>2.2.0.RELEASE</spring.boot.version>
        <spring.cloud.version>Greenwich.RELEASE</spring.cloud.version>
        <grpc.spring.boot.version>2.4.4</grpc.spring.boot.version>

        <spring.cloud.stream.version>2.0.0.RELEASE</spring.cloud.stream.version>
        <spring.cloud.slueth.version>2.1.6.RELEASE</spring.cloud.slueth.version>

        <io.grpc.version>1.25.0</io.grpc.version>
        <google.common.protos>1.17.0</google.common.protos>
        <io.micrometer.version>1.3.1</io.micrometer.version>
        <brave.version>5.9.1</brave.version>

        <docker.image.prefix>apachecustos</docker.image.prefix>
        <docker.image.repo>custos</docker.image.repo>
        <docker.plugin.version>1.4.13</docker.plugin.version>

        <helm.maven.plugin.version>2.8.0</helm.maven.plugin.version>
        <maven.assembly.plugin.version>3.2.0</maven.assembly.plugin.version>

        <mysql.connector.java>8.0.18</mysql.connector.java>
        <javax.persistance>1.0.2</javax.persistance>

        <keycloak.admin.version>9.0.2</keycloak.admin.version>

        <reasteasy.client.version>3.0.14.Final</reasteasy.client.version>

        <com.google.protobuf.util>3.11.3</com.google.protobuf.util>

        <springfox.swagger.version>2.9.2</springfox.swagger.version>
        <org.wso2.charon>3.3.16</org.wso2.charon>
        <jaxb.version>2.1</jaxb.version>

        <kube.java.client.version>5.0.0</kube.java.client.version>

        <testng.version>6.8</testng.version>
        <org.json.version>20190722</org.json.version>

        <apache.rat.plugin.version>0.13</apache.rat.plugin.version>

        <maven.surefile.plugin.version>3.0.0-M4</maven.surefile.plugin.version>

        <log.back.version>1.2.3</log.back.version>

        <com.jcraft.version>0.1.55</com.jcraft.version>

        <io.commons.version>2.7</io.commons.version>

        <com.codahale.version>0.7.0</com.codahale.version>

        <host>service.staging.usecustos.org</host>
<!--        <host>custos.scigap.org</host>-->

        <ssh.privatekey>/Users/isururanawaka/.ssh/custos/id_rsa</ssh.privatekey>

        <ssh.passphrase>isjarana</ssh.passphrase>
        <dozer.version>5.5.1</dozer.version>

        <kafka-clients.version>1.0.0</kafka-clients.version>

<<<<<<< HEAD
        <email.version>1.5.0-b01</email.version>
        <ssh.username>ubuntu</ssh.username>
        <project.version>1.0-SNAPSHOT</project.version>
        <clusterIssuer>letsencrypt-staging</clusterIssuer>
=======
        <email.version>1.6.2</email.version>
>>>>>>> f3b96e9f


    </properties>

</project><|MERGE_RESOLUTION|>--- conflicted
+++ resolved
@@ -33,7 +33,7 @@
     <groupId>org.apache.custos</groupId>
     <artifactId>custos</artifactId>
     <packaging>pom</packaging>
-    <version>1.0-SNAPSHOT</version>
+    <version>1.0</version>
 
     <modules>
         <module>custos-core-services</module>
@@ -270,8 +270,8 @@
 
             <!--- email sending -->
             <dependency>
-                <groupId>com.sun.mail</groupId>
-                <artifactId>javax.mail</artifactId>
+                <groupId>javax.mail</groupId>
+                <artifactId>mail</artifactId>
                 <version>${email.version}</version>
             </dependency>
 
@@ -354,13 +354,8 @@
         <profile>
             <id>container</id>
             <properties>
-<<<<<<< HEAD
-                <spring.profiles.active>staging</spring.profiles.active>
+                <spring.profiles.active>production</spring.profiles.active>
                 <vault.token>{{token}}</vault.token>
-=======
-                <spring.profiles.active>production</spring.profiles.active>
-                <vault.token>s.MPWg0bgDK7piUogO03sxIomv</vault.token>
->>>>>>> f3b96e9f
                 <vault.scheme>http</vault.scheme>
                 <vault.host>vault.vault.svc.cluster.local</vault.host>
                 <vault.port>8200</vault.port>
@@ -369,21 +364,17 @@
                 <iam.dev.password>{{token}}</iam.dev.password>
                 <iam.staging.username>{{token}}</iam.staging.username>
                 <iam.staging.password>{{token}}</iam.staging.password>
-                <iam.production.username>admin</iam.production.username>
-                <iam.production.password>SjWYZZqgwUP4aA==</iam.production.password>
+                <iam.production.username>{{token}}</iam.production.username>
+                <iam.production.password>{{token}}</iam.production.password>
                 <cilogon.dev.id>{{token}}</cilogon.dev.id>
                 <cilogon.dev.sec>{{token}}</cilogon.dev.sec>
                 <cilogon.staging.id>{{token}}</cilogon.staging.id>
                 <cilogon.staging.sec>{{token}}</cilogon.staging.sec>
-                <cilogon.production.id>cilogon:/adminClient/2f039527fe4715c2f6f19eb0ae327ba7/1633292562101</cilogon.production.id>
-                <cilogon.production.sec>qiOYx_WR3BAfFeE3y9tLFPAsRn2ytblkXIMCVwGJzl07GAdwmBQRfgVc2eW65ZzA2L2Wy7ByZexS0wTqWtUHRA</cilogon.production.sec>
-                <custos.email.password>rockApacheCustos@1234</custos.email.password>
+                <cilogon.production.id>{{token}}</cilogon.production.id>
+                <cilogon.production.sec>{{token}}</cilogon.production.sec>
+                <custos.email.password>{{token}}</custos.email.password>
                 <spring.datasource.username>root</spring.datasource.username>
-<<<<<<< HEAD
-                <spring.datasource.password>root</spring.datasource.password>
-=======
-                <spring.datasource.password>UtahSALTlakeCITY</spring.datasource.password>
->>>>>>> f3b96e9f
+                <spring.datasource.password>{{token}}</spring.datasource.password>
 
             </properties>
             <activation>
@@ -692,8 +683,7 @@
 
         <com.codahale.version>0.7.0</com.codahale.version>
 
-        <host>service.staging.usecustos.org</host>
-<!--        <host>custos.scigap.org</host>-->
+        <host>services.usecustos.org</host>
 
         <ssh.privatekey>/Users/isururanawaka/.ssh/custos/id_rsa</ssh.privatekey>
 
@@ -702,14 +692,10 @@
 
         <kafka-clients.version>1.0.0</kafka-clients.version>
 
-<<<<<<< HEAD
         <email.version>1.5.0-b01</email.version>
         <ssh.username>ubuntu</ssh.username>
-        <project.version>1.0-SNAPSHOT</project.version>
-        <clusterIssuer>letsencrypt-staging</clusterIssuer>
-=======
-        <email.version>1.6.2</email.version>
->>>>>>> f3b96e9f
+        <project.version>1.0</project.version>
+        <clusterIssuer>letsencrypt-prod</clusterIssuer>
 
 
     </properties>
