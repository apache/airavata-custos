<?xml version="1.0" encoding="UTF-8"?>
<!--
  ~ Licensed to the Apache Software Foundation (ASF) under one
  ~ or more contributor license agreements. See the NOTICE file
  ~ distributed with this work for additional information
  ~ regarding copyright ownership. The ASF licenses this file
  ~ to you under the Apache License, Version 2.0 (the
  ~ "License"); you may not use this file except in compliance
  ~ with the License. You may obtain a copy of the License at
  ~
  ~ http://www.apache.org/licenses/LICENSE-2.0
  ~
  ~ Unless required by applicable law or agreed to in writing,
  ~ software distributed under the License is distributed on an
  ~ "AS IS" BASIS, WITHOUT WARRANTIES OR CONDITIONS OF ANY
  ~ KIND, either express or implied. See the License for the
  ~  specific language governing permissions and limitations
  ~  under the License.
  -->

<project xmlns="http://maven.apache.org/POM/4.0.0"
         xmlns:xsi="http://www.w3.org/2001/XMLSchema-instance"
         xsi:schemaLocation="http://maven.apache.org/POM/4.0.0 http://maven.apache.org/xsd/maven-4.0.0.xsd">
    <parent>
        <artifactId>custos-java-clients</artifactId>
        <groupId>org.apache.custos</groupId>
       <version>1.1-SNAPSHOT</version>
    </parent>
    <modelVersion>4.0.0</modelVersion>

    <artifactId>tenant-management-client</artifactId>
    <dependencies>
        <dependency>
            <groupId>io.grpc</groupId>
            <artifactId>grpc-stub</artifactId>
        </dependency>
        <dependency>
            <groupId>io.grpc</groupId>
            <artifactId>grpc-protobuf</artifactId>
            <exclusions>
                <exclusion>
                    <groupId>com.google.api.grpc</groupId>
                    <artifactId>proto-google-common-protos</artifactId>
                </exclusion>
            </exclusions>
        </dependency>
        <dependency>
            <groupId>com.google.api.grpc</groupId>
            <artifactId>proto-google-common-protos</artifactId>
        </dependency>
        <dependency>
            <groupId>io.grpc</groupId>
            <artifactId>grpc-netty</artifactId>
        </dependency>
        <dependency>
            <groupId>org.apache.custos</groupId>
            <artifactId>custos-clients-core</artifactId>
            <version>${project.version}</version>
        </dependency>


        <dependency>
            <groupId>org.apache.custos</groupId>
            <artifactId>tenant-profile-core-service-client-stub</artifactId>
            <version>${project.version}</version>
        </dependency>
        <dependency>
            <groupId>org.apache.custos</groupId>
            <artifactId>iam-admin-core-service-client-stub</artifactId>
            <version>${project.version}</version>
        </dependency>
        <dependency>
            <groupId>org.apache.custos</groupId>
            <artifactId>identity-core-service-client-stub</artifactId>
            <version>${project.version}</version>
        </dependency>
        <dependency>
            <groupId>org.apache.custos</groupId>
            <artifactId>user-profile-core-service-client-stub</artifactId>
            <version>${project.version}</version>
        </dependency>
        <dependency>
            <groupId>org.apache.custos</groupId>
            <artifactId>federated-authentication-core-service-client-stub</artifactId>
            <version>${project.version}</version>
        </dependency>
        <dependency>
            <groupId>org.apache.custos</groupId>
            <artifactId>credential-store-core-service-client-stubs</artifactId>
            <version>${project.version}</version>
        </dependency>
        <dependency>
            <groupId>org.apache.custos</groupId>
            <artifactId>messaging-core-service-client-stub</artifactId>
            <version>${project.version}</version>
        </dependency>
        <dependency>
            <groupId>org.apache.custos</groupId>
            <artifactId>sharing-core-service-client-stub</artifactId>
            <version>${project.version}</version>
        </dependency>
    </dependencies>

    <build>
        <extensions>
            <extension>
                <groupId>kr.motd.maven</groupId>
                <artifactId>os-maven-plugin</artifactId>
            </extension>
        </extensions>
        <plugins>
            <plugin>
                <groupId>org.xolstice.maven.plugins</groupId>
                <artifactId>protobuf-maven-plugin</artifactId>
                <configuration>
<<<<<<< HEAD
                    <protocArtifact>com.google.protobuf:protoc:3.21.11:exe:${os.detected.classifier}</protocArtifact>
                    <pluginId>grpc-java</pluginId>
                    <pluginArtifact>io.grpc:protoc-gen-grpc-java:1.51.0:exe:${os.detected.classifier}</pluginArtifact>
=======
                    <protocArtifact>com.google.protobuf:protoc:${com.google.protobuf.util}:exe:${os.detected.classifier}</protocArtifact>
                    <pluginId>grpc-java</pluginId>
                    <pluginArtifact>io.grpc:protoc-gen-grpc-java:${io.grpc.version}:exe:${os.detected.classifier}</pluginArtifact>
>>>>>>> 22fcd1a1
                    <protoSourceRoot>
                        ../../../custos-services/custos-integration-services/tenant-management-service/src/main/proto
                    </protoSourceRoot>
                </configuration>
                <executions>
                    <execution>
                        <goals>

                            <goal>compile</goal>
                            <goal>compile-python</goal>
                            <goal>compile-custom</goal>
                        </goals>
                    </execution>
                </executions>
            </plugin>
        </plugins>
    </build>

</project><|MERGE_RESOLUTION|>--- conflicted
+++ resolved
@@ -113,15 +113,9 @@
                 <groupId>org.xolstice.maven.plugins</groupId>
                 <artifactId>protobuf-maven-plugin</artifactId>
                 <configuration>
-<<<<<<< HEAD
-                    <protocArtifact>com.google.protobuf:protoc:3.21.11:exe:${os.detected.classifier}</protocArtifact>
-                    <pluginId>grpc-java</pluginId>
-                    <pluginArtifact>io.grpc:protoc-gen-grpc-java:1.51.0:exe:${os.detected.classifier}</pluginArtifact>
-=======
                     <protocArtifact>com.google.protobuf:protoc:${com.google.protobuf.util}:exe:${os.detected.classifier}</protocArtifact>
                     <pluginId>grpc-java</pluginId>
                     <pluginArtifact>io.grpc:protoc-gen-grpc-java:${io.grpc.version}:exe:${os.detected.classifier}</pluginArtifact>
->>>>>>> 22fcd1a1
                     <protoSourceRoot>
                         ../../../custos-services/custos-integration-services/tenant-management-service/src/main/proto
                     </protoSourceRoot>
